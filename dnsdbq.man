--- conflicted
+++ resolved
@@ -194,13 +194,10 @@
 database tuples and time search criteria. To match only complete overlaps, add
 the -c ("completeness") command line option (this is also known as "strict"
 mode).
-<<<<<<< HEAD
-=======
 .It Fl I
 request information from the API server concerning the API key itself, which
 may include rate limit, query quota, query allowance, or privilege levels; the
 output format and content is dependent on the server_sys argument (see -u).
->>>>>>> 2e52c37b
 .El
 .Sh EXAMPLES
 
