.\" Copyright (c) 2014-2017 by Farsight Security, Inc.
.\"
.\" Licensed under the Apache License, Version 2.0 (the "License");
.\" you may not use this file except in compliance with the License.
.\" You may obtain a copy of the License at
.\"
.\"  http://www.apache.org/licenses/LICENSE-2.0
.\"
.\" Unless required by applicable law or agreed to in writing, software
.\" distributed under the License is distributed on an "AS IS" BASIS,
.\" WITHOUT WARRANTIES OR CONDITIONS OF ANY KIND, either express or implied.
.\" See the License for the specific language governing permissions and
.\" limitations under the License.
.\"
.Dd 2018-01-30
.Dt dnsdbq 1 DNSDB
.Os " "
.Sh NAME
.Nm dnsdbq
.Nd DNSDB query tool
.Sh SYNOPSIS
.Nm dnsdbq
.Op Fl dfgmhjsShcI
.Op Fl A Ar timestamp
.Op Fl B Ar timestamp
.Op Fl b Ar bailiwick
.Op Fl i Ar ip
.Op Fl l Ar query_limit
.Op Fl L Ar output_limit
.Op Fl u Ar server_sys
.Op Fl n Ar name
.Op Fl k Ar sort_keys
.Op Fl P Ar page
.Op Fl p Ar output_type
.Op Fl R Ar raw_rdata
.Op Fl r Ar rdata
.Op Fl t Ar rrtype
.Op Fl J Ar input_file
.Sh DESCRIPTION
.Nm dnsdbq
constructs and issues queries to the Farsight DNSDB and displays responses. It
is commonly used as a production command line interface to the DNSDB API
server.
.Pp
DNSDB is a database that stores and indexes both the passive DNS data
available via Farsight Security's Security Information Exchange as well as the
authoritative DNS data that various zone operators make available. DNSDB makes
it easy to search for individual DNS RRsets and provides additional metadata
for search results such as first seen and last seen timestamps as well as the
DNS bailiwick associated with an RRset. DNSDB also has the ability to perform
inverse or rdata searches.
.Pp
You'll need to get an API key from Farsight to use
.Ic dnsdbq
with DNSDB.
.Pp
Farsight's passive DNS infrastructure performs a complex process
of "bailiwick reconstruction" where an RRset's position within the DNS
hierarchy is approximated. This serves two purposes:
.Bl -enum -offset indent
.It
Provide context of the location of a given DNS record within the DNS hierarchy
.It
Prevent "untrustworthy" records that are a result of intentional or
unintentional cache poisoning attempts from being replicated by downstream
consumers.
.El
.Pp
For example, given the fully qualified domain name
.Ic www.dachshund.example.com ,
valid bailiwicks would be
.Ic dachshund.example.com ,
.Ic example.com ,
or
.Ic com .
.Sh OPTIONS
.Bl -tag -width 3n
.It Fl A Ar timestamp
Specify a "time_first_after" timestamp. Only results first seen by the
Farsight sensor network on or after this date will be emitted. See below for
timestamp formats and examples.
.It Fl B Ar timestamp
Specify a "time_first_before" timestamp. Only results first seen by the
Farsight sensor network on or before this date will be emitted. See below for
timestamp formats and examples.
.It Fl b Ar bailiwick
specify bailiwick (only valid with
.Fl r
queries).  If bailiwick is specified, but rrtype is not specified, then a default rrtype of ANY will be used.
.It Fl c
by default, -A and -B (separately or together) will select partial overlaps of
database tuples and time search criteria. To match only complete overlaps, add
the -c ("completeness") command line option (this is also known as "strict"
mode).
.It Fl d
enable debug mode.  Repeat for more debug output.
.It Fl f
specify batch lookup mode allowing one or more queries to be performed.
Queries will be read from standard input and are expected to be be in
one of the following formats:
.Bl -enum -offset indent
.It
RRSet query:
.Ic rrset/name/NAME[/RRTYPE[/BAILIWICK]]
.It
Rdata (name) query:
.Ic rdata/name/NAME[/RRTYPE]
.It
Rdata (IP address) query:
.Ic rdata/ip/ADDR[/PFXLEN]
.It
Rdata (raw) query:
.Ic rdata/raw/HEX-PAIRS[/RRTYPE]
.El
.Pp
This option cannot be mixed with
.Fl n ,
.Fl r ,
.Fl R ,
or
.Fl i .
An example of how to use
.Fl f
is below.
.It Fl g
return graveled results.  Default is to return ungraveled (aggregated) results.
.It Fl h
emit usage and quit.
.It Fl I
request information from the API server concerning the API key itself, which
may include rate limit, query quota, query allowance, or privilege levels; the
output format and content is dependent on the server_sys argument (see -u) and
upon the
.Fl p
argument.
.Fl I -p json
prints the raw info.
.Fl I -p text
prints
the information in a more understandable textual form, including converting
any epoch integer times into UTC formatted times.
.It Fl i Ar ip
specify rdata ip ("right-hand side") query.
The value is one of an IPv4 address, an IPv6 address, an IPv4 network with prefix length, an IPv4 address range,
or an IPv6 network with prefix length. If a network lookup is being performed,
the delimiter between network address and prefix length is a single comma (",")
character rather than the usual slash ("/") character to avoid clashing with
the HTTP URI path name separator.  Examples are below.
.It Fl J Ar input_file
opens input_file and reads newline-separated JSON objects therefrom, in
preference to -f (batch mode) or -r, -n, or -i (query mode). This can be used
to reprocess the output from a prior invocation which used
.Fl j
(-p json).  If
inut_file is "-" then standard input (stdin) willl be read.
.It Fl j
specify newline delimited json output mode.
.It Fl k Ar sort_keys
when sorting with -s or -S, selects one or more comma separated sort keys,
among "first", "last", "count", "name", and/or "data".
If sorting was specified, but this -k option is not specified, then will default
to sorting by first, last, count.
<<<<<<< HEAD
Each sort key may only be specified once.
.It Fl l Ar limit
=======
.It Fl l Ar query_limit
>>>>>>> 1d532f78
query for that limit's number of responses. If specified as 0 then the DNSDB
API server will return the maximum limit of results allowed.  If
.Fl l ,
is not specified, then the query will not specify a limit, and the DNSDB API
server may use its default limit.
.It Fl L Ar output_limit
clamps the number of responses output to
.Ic output_limit .
The
.Fl L
output limit defaults to the
.Fl l
limit's value.
.It Fl m
used only with
.Fl f ,
this causes all output to be merged rather than serialized, and causes up
to ten (10) API jobs to execute in parallel.
.It Fl n Ar name
specify
.Ic rdata
name ("right-hand side") query.  The value is a DNS domain name in
presentation format, or a left-hand (".example.com") or right-hand
("www.example.") wildcard domain name. Note that left-hand wildcard queries
are somewhat more expensive than right-hand wildcard queries.
.It Fl P Ar page_number
query for the specified page of results, where a page is a
.Fl l
limit's worth of results.  If
.Fl P
is specified then
.Fl l
must also be specified, with a non-zero limit.
.It Fl p Ar output_type
select output type. Specify
.Ic csv
for comma separated value output,
.Ic dns
for presentation output similar to that of dig(1), or
.Ic json
for newline delimited json output.
.It Fl R Ar raw-data
specify raw
.Ic rdata
data ("right-hand side") query.  The value is an even number of
hexadecimal digits specifying a raw octet string.
.It Fl r Ar rdata
specify rrset ("left-hand side") query.
.It Fl s
sort output in ascending key order.
.It Fl S
sort output in descending key order.
.It Fl t Ar rrtype
specify the resource record type desired.  Valid values include those
defined in DNS RFCs, including ANY.  A special-case supported in DNSDB
is ANY-DNSSEC, which matches on DS, RRSIG, NSEC, DNSKEY, NSEC3,
NSEC3PARAM, and DLV resource record types.
.It Fl u Ar server_sys
specifies the syntax of the RESTful URL, default is "dnsdb".
.El
.Sh "TIMESTAMP FORMATS"
Timestamps may be one of following forms.
.Bl -enum -offset indent
.It
positive unsigned integer : in Unix epoch format.
.It
negative unsigned integer : negative offset in seconds from now.
.It
YYYY-MM-DD [HH:MM:SS] : in absolute form, in UTC time, as DNSDB does its
fencing using UTC time.
.It
%dw%dd%dh%dm%ds : the relative form with explicit labels.  Calculates offsite
from UTC time, as DNSDB does its fencing using UTC time.
.Pp
.El
A few examples of how to use timefencing options.
.Bd -literal -offset 4n
# only responses after Aug 22, 2015 (midnight)
$ dnsdbq ... -A 2015-08-22
# only responses before Jan 22, 2013 (midnight)
$ dnsdbq ... -B 2013-01-22
# only responses from 2015 (midnight to midnight)
$ dnsdbq ... -B 2016-01-01 -A 2015-01-01
# only responses after 2015-08-22 14:36:10
$ dnsdbq ... -A "2015-08-22 14:36:10"
# only responses from the last 60 minutes
$ dnsdbq ... -A "-3600"
# only responses after "just now"
$ date +%s
1485284066
$ dnsdbq ... -A 1485284066
.Ed
.Sh EXAMPLES
.Pp
A few examples of how to specify IP address information.
.Bd -literal -offset 4n
# specify a single IPv4 address
$ dnsdbq ... -i 128.223.32.35
# specify an IPv4 CIDR
$ dnsdbq ... -i 128.223.32.0/24
# specify a range of IPv4 addresses
$ dnsdbq ... -i 128.223.32.0-128.223.32.32
.Ed
.Pp
Perform an rrset query for a single A record for
.Ic farsightsecurity.com .
The output is serialized as JSON and is piped to the
.Ic jq
program (a command-line JSON processor) for pretty printing.
.Bd -literal -offset 4n
$ dnsdbq -r farsightsecurity.com/A -l 1 -j | jq .
{
  "count": 6350,
  "time_first": 1380123423,
  "time_last": 1427869045,
  "rrname": "farsightsecurity.com.",
  "rrtype": "A",
  "bailiwick": "farsightsecurity.com.",
  "rdata": [
    "66.160.140.81"
  ]
}
.Ed
.Pp
Perform a batched operation for a several different
.Ic rrset
and
.Ic rdata
queries. Output is again serialized as JSON and redirected to a file.
.Bd -literal -offset 4n
$ cat batch.txt
rrset/name/\*.wikipedia.org
rrset/name/\*.dmoz.org
rdata/name/\*.pbs.org
rdata/name/\*.opb.org
rdata/ip/198.35.26.96
rdata/ip/23.21.237.247
rdata/raw/0b763d73706631202d616c6c
$ dnsdbq -j -f < batch.txt > batch-output.json
$ head -1 batch-output.json | jq .
{
  "count": 2411,
  "zone_time_first": 1275401003,
  "zone_time_last": 1484841664,
  "rrname": "wikipedia.org.",
  "rrtype": "NS",
  "bailiwick": "org.",
  "rdata": [
    "ns0.wikimedia.org.",
    "ns1.wikimedia.org.",
    "ns2.wikimedia.org."
  ]
}
.Ed
.Pp
Query for the second page of results where each page is 1000 rows
.Bd -literal -offset 4n
$ dnsdbq -P 2 -l 1000 -r ...
.Ed
.Sh FILES
.Ic ~/.isc-dnsdb-query.conf ,
.Ic ~/.dnsdb-query.conf ,
.Ic /etc/isc-dnsdb-query.conf ,
or
.Ic /etc/dnsdb-query.conf :
configuration file which should contain the user's apikey and server URL.
.Bl -tag -width ".Ev DNSDB_SERVER"
.It Ev APIKEY
contains the user's apikey (no default).
.It Ev DNSDB_SERVER
contains the URL of the DNSDB API server (default is https://api.dnsdb.info),
and optionally the URI prefix for the database (default is "/lookup").
.El
.Sh ENVIRONMENT
The following environment variables affect the execution of
.Nm :
.Bl -tag -width ".Ev DNSDB_API_KEY , APIKEY"
.It Ev DNSDB_API_KEY , APIKEY
contains the user's apikey. If DNSDB_API_KEY is not present, then APIKEY will
be used. If neither variable is present, the configuration file is consulted.
.It Ev DNSDB_SERVER
contains the URL of the DNSDB API server, and optionally a URI prefix to be
used (default is "/lookup"). If not set, the configuration file is consulted.
.It Ev DNSDB_TIME_FORMAT
controls how human readable date times are displayed.  If "iso" then ISO8601
(RFC3339) format is used, for example; "2018-09-06T22:48:00Z".  If "csv" then
an Excel CSV compatible format is used; for example, "2018-09-06 22:48:00".
.El
.Sh "EXIT STATUS"
Success (exit status zero) occurs if a connection could be established
to the back end database server, even if no records matched the search
criteria. Failure (exit status nonzero) occurs if no connection could be
established, perhaps due to a network or service failure, or a configuration
error such as specifying the wrong server hostname.
.Sh "SEE ALSO"
.Xr dig 1 ,
.Xr jq 1 ,
.Xr libcurl 3<|MERGE_RESOLUTION|>--- conflicted
+++ resolved
@@ -160,12 +160,8 @@
 among "first", "last", "count", "name", and/or "data".
 If sorting was specified, but this -k option is not specified, then will default
 to sorting by first, last, count.
-<<<<<<< HEAD
 Each sort key may only be specified once.
-.It Fl l Ar limit
-=======
 .It Fl l Ar query_limit
->>>>>>> 1d532f78
 query for that limit's number of responses. If specified as 0 then the DNSDB
 API server will return the maximum limit of results allowed.  If
 .Fl l ,
