.\" Copyright (c) 2014-2017 by Farsight Security, Inc.
.\"
.\" Licensed under the Apache License, Version 2.0 (the "License");
.\" you may not use this file except in compliance with the License.
.\" You may obtain a copy of the License at
.\"
.\"  http://www.apache.org/licenses/LICENSE-2.0
.\"
.\" Unless required by applicable law or agreed to in writing, software
.\" distributed under the License is distributed on an "AS IS" BASIS,
.\" WITHOUT WARRANTIES OR CONDITIONS OF ANY KIND, either express or implied.
.\" See the License for the specific language governing permissions and
.\" limitations under the License.
.\"
.Dd 2018-01-30
.Dt dnsdbq 1 DNSDB
.Os " "
.Sh NAME
.Nm dnsdbq
.Nd DNSDB query tool
.Sh SYNOPSIS
.Nm dnsdbq
<<<<<<< HEAD
.Op Fl dfmhjsShcIU
=======
.Op Fl dfgmhjsShcI
>>>>>>> 1d532f78
.Op Fl A Ar timestamp
.Op Fl B Ar timestamp
.Op Fl b Ar bailiwick
.Op Fl i Ar ip
.Op Fl l Ar query_limit
.Op Fl L Ar output_limit
.Op Fl u Ar server_sys
.Op Fl n Ar name
.Op Fl k Ar sort_keys
.Op Fl P Ar page
.Op Fl p Ar output_type
.Op Fl R Ar raw_rdata
.Op Fl r Ar rdata
.Op Fl t Ar rrtype
.Op Fl J Ar input_file
.Sh DESCRIPTION
.Nm dnsdbq
constructs and issues queries to the Farsight DNSDB and displays responses. It
is commonly used as a production command line interface to the DNSDB API
server.
.Pp
DNSDB is a database that stores and indexes both the passive DNS data
available via Farsight Security's Security Information Exchange as well as the
authoritative DNS data that various zone operators make available. DNSDB makes
it easy to search for individual DNS RRsets and provides additional metadata
for search results such as first seen and last seen timestamps as well as the
DNS bailiwick associated with an RRset. DNSDB also has the ability to perform
inverse or rdata searches.
.Pp
You'll need to get an API key from Farsight to use
.Ic dnsdbq
with DNSDB.
.Pp
Farsight's passive DNS infrastructure performs a complex process
of "bailiwick reconstruction" where an RRset's position within the DNS
hierarchy is approximated. This serves two purposes:
.Bl -enum -offset indent
.It
Provide context of the location of a given DNS record within the DNS hierarchy
.It
Prevent "untrustworthy" records that are a result of intentional or
unintentional cache poisoning attempts from being replicated by downstream
consumers.
.El
.Pp
For example, given the fully qualified domain name
.Ic www.dachshund.example.com ,
valid bailiwicks would be
.Ic dachshund.example.com ,
.Ic example.com ,
or
.Ic com .
.Sh OPTIONS
.Bl -tag -width 3n
.It Fl A Ar timestamp
Specify a "time_first_after" timestamp. Only results first seen by the
Farsight sensor network on or after this date will be emitted. See below for
timestamp formats and examples.
.It Fl B Ar timestamp
Specify a "time_first_before" timestamp. Only results first seen by the
Farsight sensor network on or before this date will be emitted. See below for
timestamp formats and examples.
.It Fl b Ar bailiwick
specify bailiwick (only valid with
.Fl r
queries).  If bailiwick is specified, but rrtype is not specified, then a default rrtype of ANY will be used.
.It Fl c
by default, -A and -B (separately or together) will select partial overlaps of
database tuples and time search criteria. To match only complete overlaps, add
the -c ("completeness") command line option (this is also known as "strict"
mode).
.It Fl d
enable debug mode.  Repeat for more debug output.
.It Fl f
specify batch lookup mode allowing one or more queries to be performed.
Queries will be read from standard input and are expected to be be in
one of the following formats:
.Bl -enum -offset indent
.It
RRSet query:
.Ic rrset/name/NAME[/RRTYPE[/BAILIWICK]]
.It
Rdata (name) query:
.Ic rdata/name/NAME[/RRTYPE]
.It
Rdata (IP address) query:
.Ic rdata/ip/ADDR[/PFXLEN]
.It
Rdata (raw) query:
.Ic rdata/raw/HEX-PAIRS[/RRTYPE]
.El
.Pp
This option cannot be mixed with
.Fl n ,
.Fl r ,
.Fl R ,
or
.Fl i .
An example of how to use
.Fl f
is below.
.It Fl g
<<<<<<< HEAD
return graveled results.  Default is to return aggregated results (rocks, vs. gravel).
=======
return graveled results.  Default is to return ungraveled (aggregated) results.
>>>>>>> 1d532f78
.It Fl h
emit usage and quit.
.It Fl I
request information from the API server concerning the API key itself, which
may include rate limit, query quota, query allowance, or privilege levels; the
output format and content is dependent on the server_sys argument (see -u) and
upon the
.Fl p
argument.
.Fl I -p json
prints the raw info.
.Fl I -p text
prints
the information in a more understandable textual form, including converting
any epoch integer times into UTC formatted times.
.It Fl i Ar ip
specify rdata ip ("right-hand side") query.
The value is one of an IPv4 address, an IPv6 address, an IPv4 network with prefix length, an IPv4 address range,
or an IPv6 network with prefix length. If a network lookup is being performed,
the delimiter between network address and prefix length is a single comma (",")
character rather than the usual slash ("/") character to avoid clashing with
the HTTP URI path name separator.  Examples are below.
.It Fl J Ar input_file
opens input_file and reads newline-separated JSON objects therefrom, in
preference to -f (batch mode) or -r, -n, or -i (query mode). This can be used
to reprocess the output from a prior invocation which used
.Fl j
(-p json).  If
inut_file is "-" then standard input (stdin) willl be read.
.It Fl j
specify newline delimited json output mode.
.It Fl k Ar sort_keys
when sorting with -s or -S, selects one or more comma separated sort keys,
among "first", "last", "count", "name", and/or "data".
If sorting was specified, but this -k option is not specified, then will default
to sorting by first, last, count.
.It Fl l Ar query_limit
query for that limit's number of responses. If specified as 0 then the DNSDB
API server will return the maximum limit of results allowed.  If
.Fl l ,
is not specified, then the query will not specify a limit, and the DNSDB API
server may use its default limit.
.It Fl L Ar output_limit
clamps the number of responses output to
.Ic output_limit .
The
.Fl L
output limit defaults to the
.Fl l
limit's value.
.It Fl m
used only with
.Fl f ,
this causes all output to be merged rather than serialized, and causes up
to ten (10) API jobs to execute in parallel.
.It Fl n Ar name
specify
.Ic rdata
name ("right-hand side") query.  The value is a DNS domain name in
presentation format, or a left-hand (".example.com") or right-hand
("www.example.") wildcard domain name. Note that left-hand wildcard queries
are somewhat more expensive than right-hand wildcard queries.
.It Fl P Ar page_number
query for the specified page of results, where a page is a
.Fl l
limit's worth of results.  If
.Fl P
is specified then
.Fl l
must also be specified, with a non-zero limit.
.It Fl p Ar output_type
select output type. Specify
.Ic csv
for comma separated value output,
.Ic dns
for presentation output similar to that of dig(1), or
.Ic json
for newline delimited json output.
.It Fl R Ar raw-data
specify raw
.Ic rdata
data ("right-hand side") query.  The value is an even number of
hexadecimal digits specifying a raw octet string.
.It Fl r Ar rdata
specify rrset ("left-hand side") query.
.It Fl s
sort output in ascending key order.
.It Fl S
sort output in descending key order.
.It Fl t Ar rrtype
specify the resource record type desired.  Valid values include those
defined in DNS RFCs, including ANY.  A special-case supported in DNSDB
is ANY-DNSSEC, which matches on DS, RRSIG, NSEC, DNSKEY, NSEC3,
NSEC3PARAM, and DLV resource record types.
.It Fl u Ar server_sys
specifies the syntax of the RESTful URL, default is "dnsdb".
.El
.Sh "TIMESTAMP FORMATS"
Timestamps may be one of following forms.
.Bl -enum -offset indent
.It
positive unsigned integer : in Unix epoch format.
.It
negative unsigned integer : negative offset in seconds from now.
.It
YYYY-MM-DD [HH:MM:SS] : in absolute form, in UTC time, as DNSDB does its
fencing using UTC time.
.It
%dw%dd%dh%dm%ds : the relative form with explicit labels.  Calculates offsite
from UTC time, as DNSDB does its fencing using UTC time.
.Pp
.El
A few examples of how to use timefencing options.
.Bd -literal -offset 4n
# only responses after Aug 22, 2015 (midnight)
$ dnsdbq ... -A 2015-08-22
# only responses before Jan 22, 2013 (midnight)
$ dnsdbq ... -B 2013-01-22
# only responses from 2015 (midnight to midnight)
$ dnsdbq ... -B 2016-01-01 -A 2015-01-01
# only responses after 2015-08-22 14:36:10
$ dnsdbq ... -A "2015-08-22 14:36:10"
# only responses from the last 60 minutes
$ dnsdbq ... -A "-3600"
# only responses after "just now"
$ date +%s
1485284066
$ dnsdbq ... -A 1485284066
.Ed
.Sh EXAMPLES
.Pp
A few examples of how to specify IP address information.
.Bd -literal -offset 4n
# specify a single IPv4 address
$ dnsdbq ... -i 128.223.32.35
# specify an IPv4 CIDR
$ dnsdbq ... -i 128.223.32.0/24
# specify a range of IPv4 addresses
$ dnsdbq ... -i 128.223.32.0-128.223.32.32
.Ed
.Pp
Perform an rrset query for a single A record for
.Ic farsightsecurity.com .
The output is serialized as JSON and is piped to the
.Ic jq
program (a command-line JSON processor) for pretty printing.
.Bd -literal -offset 4n
$ dnsdbq -r farsightsecurity.com/A -l 1 -j | jq .
{
  "count": 6350,
  "time_first": 1380123423,
  "time_last": 1427869045,
  "rrname": "farsightsecurity.com.",
  "rrtype": "A",
  "bailiwick": "farsightsecurity.com.",
  "rdata": [
    "66.160.140.81"
  ]
}
.Ed
.Pp
Perform a batched operation for a several different
.Ic rrset
and
.Ic rdata
queries. Output is again serialized as JSON and redirected to a file.
.Bd -literal -offset 4n
$ cat batch.txt
rrset/name/\*.wikipedia.org
rrset/name/\*.dmoz.org
rdata/name/\*.pbs.org
rdata/name/\*.opb.org
rdata/ip/198.35.26.96
rdata/ip/23.21.237.247
rdata/raw/0b763d73706631202d616c6c
$ dnsdbq -j -f < batch.txt > batch-output.json
$ head -1 batch-output.json | jq .
{
  "count": 2411,
  "zone_time_first": 1275401003,
  "zone_time_last": 1484841664,
  "rrname": "wikipedia.org.",
  "rrtype": "NS",
  "bailiwick": "org.",
  "rdata": [
    "ns0.wikimedia.org.",
    "ns1.wikimedia.org.",
    "ns2.wikimedia.org."
  ]
}
.Ed
.Pp
Query for the second page of results where each page is 1000 rows
.Bd -literal -offset 4n
$ dnsdbq -P 2 -l 1000 -r ...
.Ed
.Sh FILES
.Ic ~/.isc-dnsdb-query.conf ,
.Ic ~/.dnsdb-query.conf ,
.Ic /etc/isc-dnsdb-query.conf ,
or
.Ic /etc/dnsdb-query.conf :
configuration file which should contain the user's apikey and server URL.
.Bl -tag -width ".Ev DNSDB_SERVER"
.It Ev APIKEY
contains the user's apikey (no default).
.It Ev DNSDB_SERVER
contains the URL of the DNSDB API server (default is https://api.dnsdb.info),
and optionally the URI prefix for the database (default is "/lookup").
.El
.Sh ENVIRONMENT
The following environment variables affect the execution of
.Nm :
.Bl -tag -width ".Ev DNSDB_API_KEY , APIKEY"
.It Ev DNSDB_API_KEY , APIKEY
contains the user's apikey. If DNSDB_API_KEY is not present, then APIKEY will
be used. If neither variable is present, the configuration file is consulted.
.It Ev DNSDB_SERVER
contains the URL of the DNSDB API server, and optionally a URI prefix to be
used (default is "/lookup"). If not set, the configuration file is consulted.
.It Ev DNSDB_TIME_FORMAT
controls how human readable date times are displayed.  If "iso" then ISO8601
(RFC3339) format is used, for example; "2018-09-06T22:48:00Z".  If "csv" then
an Excel CSV compatible format is used; for example, "2018-09-06 22:48:00".
.El
.Sh "EXIT STATUS"
Success (exit status zero) occurs if a connection could be established
to the back end database server, even if no records matched the search
criteria. Failure (exit status nonzero) occurs if no connection could be
established, perhaps due to a network or service failure, or a configuration
error such as specifying the wrong server hostname.
.Sh "SEE ALSO"
.Xr dig 1 ,
.Xr jq 1 ,
.Xr libcurl 3<|MERGE_RESOLUTION|>--- conflicted
+++ resolved
@@ -20,11 +20,7 @@
 .Nd DNSDB query tool
 .Sh SYNOPSIS
 .Nm dnsdbq
-<<<<<<< HEAD
-.Op Fl dfmhjsShcIU
-=======
 .Op Fl dfgmhjsShcI
->>>>>>> 1d532f78
 .Op Fl A Ar timestamp
 .Op Fl B Ar timestamp
 .Op Fl b Ar bailiwick
@@ -127,11 +123,7 @@
 .Fl f
 is below.
 .It Fl g
-<<<<<<< HEAD
 return graveled results.  Default is to return aggregated results (rocks, vs. gravel).
-=======
-return graveled results.  Default is to return ungraveled (aggregated) results.
->>>>>>> 1d532f78
 .It Fl h
 emit usage and quit.
 .It Fl I
