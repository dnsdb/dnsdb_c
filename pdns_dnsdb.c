--- conflicted
+++ resolved
@@ -155,15 +155,8 @@
  * which might have the same JSON output format but a different REST syntax.
  * returns a string that must be freed.
  */
-<<<<<<< HEAD
-static char *
-dnsdb_url(const char *path, char *sep, qparam_ct wpp) {
-	char max_count_if_needed[sizeof "&max_count=##################"] = "";
-	char offset_if_needed[sizeof "&offset=##################"] = "";
-=======
 char *
 dnsdb_url(const char *path, char *sep, qparam_ct qpp, pdns_fence_ct fp) {
->>>>>>> 88026be2
 	const char *verb_path, *p, *scheme_if_needed, *aggr_if_needed;
 	char *ret = NULL, *max_count_str = NULL, *offset_str = NULL,
 		*first_after_str = NULL, *first_before_str = NULL,
