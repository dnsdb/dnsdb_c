/*
 * Copyright (c) 2014-2018 by Farsight Security, Inc.
 *
 * Licensed under the Apache License, Version 2.0 (the "License");
 * you may not use this file except in compliance with the License.
 * You may obtain a copy of the License at
 *
 *    http://www.apache.org/licenses/LICENSE-2.0
 *
 * Unless required by applicable law or agreed to in writing, software
 * distributed under the License is distributed on an "AS IS" BASIS,
 * WITHOUT WARRANTIES OR CONDITIONS OF ANY KIND, either express or implied.
 * See the License for the specific language governing permissions and
 * limitations under the License.
 */

/* External. */

/* asprintf() does not appear on linux without this */
#define _GNU_SOURCE

/* gettimeofday() does not appear on linux without this. */
#define _BSD_SOURCE

/* modern glibc will complain about the above if it doesn't see this. */
#define _DEFAULT_SOURCE

/* optional features. */
#define WANT_PDNS_CIRCL 1

#include <sys/types.h>
#include <sys/wait.h>
#include <sys/time.h>

#include <assert.h>
#include <fcntl.h>
#include <inttypes.h>
#include <stdbool.h>
#include <stdio.h>
#include <stdlib.h>
#include <string.h>
#include <time.h>
#include <unistd.h>
#include <wordexp.h>

#include <curl/curl.h>
#include <jansson.h>
#include "ns_ttl.h"

extern char **environ;

/* Types. */

struct pdns_json {
	json_t		*main,
			*time_first, *time_last, *zone_first, *zone_last,
			*bailiwick, *rrname, *rrtype, *rdata,
			*count;
};

struct pdns_tuple {
	struct pdns_json  obj;
	u_long		time_first, time_last, zone_first, zone_last;
	const char	*bailiwick, *rrname, *rrtype, *rdata;
	json_int_t	count;
};
typedef struct pdns_tuple *pdns_tuple_t;

typedef void (*present_t)(const pdns_tuple_t, const char *, size_t, FILE *);

struct rate_json {
	json_t		*main,
			*reset, *expires, *limit, *remaining,
			*burst_size, *burst_window;
};

enum ratekind {
	rk_naught = 0,		/* not present. */
	rk_na,			/* "n/a". */
	rk_unlimited,		/* "unlimited". */
	rk_int			/* some integer. */
};

struct rateval {
	enum ratekind		rk;
	u_long			as_int;		/* only for rk == rk_int. */
};

struct rate_tuple {
	struct rate_json	obj;
	struct rateval	reset, expires, limit, remaining,
			burst_size, burst_window;
};
typedef struct rate_tuple *rate_tuple_t;

struct reader {
	struct reader		*next;
	struct writer		*writer;
	CURL			*easy;
	struct curl_slist	*hdrs;
	char			*url;
	char			*buf;
	size_t			len;
	long			rcode;
	bool			once;
};
typedef struct reader *reader_t;

struct writer {
	struct writer		*next;
	struct reader		*readers;
	u_long			after;
	u_long			before;
	FILE			*sort_stdin;
	FILE			*sort_stdout;
	pid_t			sort_pid;
	int			count;
};
typedef struct writer *writer_t;

struct pdns_sys {
	const char	*name;
	const char	*server;
	char *		(*url)(const char *);
	void		(*request_info)(void);
	void		(*write_info)(reader_t);
	void		(*auth)(reader_t);
};
typedef const struct pdns_sys *pdns_sys_t;

typedef enum { no_mode = 0, rdata_mode, name_mode, ip_mode, raw_mode } mode_e;

/* Forward. */

static void help(void);
static __attribute__((noreturn)) void usage(const char *);
static __attribute__((noreturn)) void my_exit(int, ...);
static void server_setup(void);
static pdns_sys_t find_system(const char *);
static void read_configs(void);
static void read_environ(void);
static void do_batch(FILE *, u_long, u_long);
static char *makepath(mode_e, const char *, const char *,
		      const char *, const char *);
static void make_curl(void);
static void unmake_curl(void);
static void pdns_query(const char *, u_long, u_long);
static void query_launcher(const char *, writer_t, u_long, u_long);
static void launch(const char *, writer_t, u_long, u_long, u_long, u_long);
static void launch_one(writer_t, char *);
static void rendezvous(reader_t);
static void ruminate_json(int, u_long, u_long);
static writer_t writer_init(u_long, u_long);
static size_t writer_func(char *ptr, size_t size, size_t nmemb, void *blob);
static void writer_fini(writer_t);
static void io_engine(int);
static void present_text(const pdns_tuple_t, const char *, size_t, FILE *);
static void present_json(const pdns_tuple_t, const char *, size_t, FILE *);
static void present_csv(const pdns_tuple_t, const char *, size_t, FILE *);
static void present_csv_line(const pdns_tuple_t, const char *, FILE *);
static const char *tuple_make(pdns_tuple_t, char *, size_t);
static void print_rateval(FILE *, const char *, const struct rateval *);
static void print_burstrate(FILE *, const char *, const struct rateval *,
			    const struct rateval *);
static const char *parse_rateval(const json_t *, const char *,
				 struct rateval *);
static const char *rate_tuple_make(rate_tuple_t, char *, size_t);
static void rate_tuple_unmake(rate_tuple_t);
static void tuple_unmake(pdns_tuple_t);
static int timecmp(u_long, u_long);
static void time_print(u_long x, FILE *);
static int time_get(const char *src, u_long *dst);
static void escape(char **);
static char *dnsdb_url(const char *);
static void dnsdb_request_info(void);
static void dnsdb_write_info(reader_t);
static void dnsdb_auth(reader_t);
#if WANT_PDNS_CIRCL
static char *circl_url(const char *);
static void circl_auth(reader_t);
#endif

/* Constants. */

static const char * const conf_files[] = {
	"~/.isc-dnsdb-query.conf",
	"~/.dnsdb-query.conf",
	"/etc/isc-dnsdb-query.conf",
	"/etc/dnsdb-query.conf",
	NULL
};

static const char path_sort[] = "/usr/bin/sort";
static const char json_header[] = "Accept: application/json";
static const char env_api_key[] = "DNSDB_API_KEY";
static const char env_dnsdb_server[] = "DNSDB_SERVER";
static const char env_time_fmt[] = "DNSDB_TIME_FORMAT";

static const struct pdns_sys pdns_systems[] = {
	/* note: element [0] of this array is the default. */
	{ "dnsdb", "https://api.dnsdb.info",
		dnsdb_url, dnsdb_request_info, dnsdb_write_info, dnsdb_auth },
#if WANT_PDNS_CIRCL
	{ "circl", "https://www.circl.lu/pdns/query",
		circl_url, NULL, NULL, circl_auth },
#endif
	{ NULL, NULL, NULL, NULL, NULL, NULL }
};

#define	MAX_KEYS 3
#define	MAX_JOBS 8

#define DESTROY(p) if (p != NULL) { free(p); p = NULL; } else {}

/* Private. */

static const char *program_name = NULL;
static char *api_key = NULL;
static char *dnsdb_server = NULL;
#if WANT_PDNS_CIRCL
static char *circl_server = NULL;
static char *circl_authinfo = NULL;
#endif
static pdns_sys_t sys = pdns_systems;
static bool batch = false;
static bool merge = false;
static bool complete = false;
static bool info = false;
static int debuglev = 0;
static enum { no_sort = 0, normal_sort, reverse_sort } sorted = no_sort;
static int curl_cleanup_needed = 0;
static present_t pres = present_text;
static int query_limit = 0;
static int output_limit = 0;
static CURLM *multi = NULL;
static struct timeval now;
static int nkeys, keys[MAX_KEYS];
static writer_t writers = NULL;

/* Public. */

int
main(int argc, char *argv[]) {
	mode_e mode = no_mode;
	char *name = NULL, *rrtype = NULL, *bailiwick = NULL, *length = NULL;
	u_long after = 0;
	u_long before = 0;
	int json_fd = -1;
	int ch;

	/* global dynamic initialization. */
	gettimeofday(&now, NULL);
	program_name = strrchr(argv[0], '/');
	if (program_name != NULL)
		program_name++;
	else
		program_name = argv[0];

	/* process the command line options. */
	while ((ch = getopt(argc, argv,
			    "A:B:r:n:i:l:L:u:p:t:b:k:J:R:djfmsShcI")) != -1)
	{
		switch (ch) {
		case 'A':
			if (!time_get(optarg, &after)) {
				fprintf(stderr, "bad -A timestamp: '%s'\n",
					optarg);
				my_exit(1, NULL);
			}
			break;
		case 'B':
			if (!time_get(optarg, &before)) {
				fprintf(stderr, "bad -B timestamp: '%s'\n",
					optarg);
				my_exit(1, NULL);
			}
			break;
		case 'r': {
			const char *p;

			if (mode != no_mode)
				usage("-r, -n, -i, or -R can only appear once");
			assert(name == NULL);
			mode = rdata_mode;

			if (rrtype == NULL)
				p = strchr(optarg, '/');
			else
				p = NULL;

			if (p != NULL) {
				const char *q;

				q = strchr(p + 1, '/');
				if (q != NULL) {
					if (bailiwick != NULL)
						usage("can only specify bailiwick one way");
					bailiwick = strdup(q + 1);
					rrtype = strndup(p + 1,
						       (size_t)(q - p - 1));
				} else {
					rrtype = strdup(p + 1);
				}
				name = strndup(optarg, (size_t)(p - optarg));
			} else {
				name = strdup(optarg);
			}
			break;
		    }
		case 'n': {
			const char *p;

			if (mode != no_mode)
				usage("-r, -n, -i, or -R can only appear once");
			assert(name == NULL);
			mode = name_mode;

			if (rrtype == NULL)
				p = strchr(optarg, '/');
			else
				p = NULL;

			if (p != NULL) {
				if (strchr(p + 1, '/') != NULL)
					usage("-n must be NAME[/TYPE] only");

				name = strndup(optarg, (size_t)(p - optarg));
				rrtype = strdup(p + 1);
			} else {
				name = strdup(optarg);
			}
			break;
		    }
		case 'i': {
			const char *p;

			if (mode != no_mode)
				usage("-r, -n, -i, or -R can only appear once");
			assert(name == NULL);
			mode = ip_mode;
			p = strchr(optarg, '/');
			if (p != NULL) {
				name = strndup(optarg, (size_t)(p - optarg));
				length = strdup(p + 1);
			} else {
				name = strdup(optarg);
			}
			break;
		    }
		case 'R': {
			if (mode != no_mode)
				usage("-r, -n, -i, or -R can only appear once");
			assert(name == NULL);
			mode = raw_mode;
			name = strdup(optarg);
			break;
		    }
		case 'l':
			query_limit = atoi(optarg);
			if (query_limit <= 0)
				usage("-l must be positive");
			break;
		case 'L':
			output_limit = atoi(optarg);
			if (output_limit <= 0)
				usage("-L must be positive");
			break;
		case 'u':
			sys = find_system(optarg);
			if (sys == NULL)
				usage("-u must refer to a pdns system");
			break;
		case 'p':
			if (strcasecmp(optarg, "json") == 0)
				pres = present_json;
			else if (strcasecmp(optarg, "csv") == 0)
				pres = present_csv;
			else if (strcasecmp(optarg, "text") == 0 ||
				 strcasecmp(optarg, "dns") == 0)
			{
				pres = present_text;
			} else {
				usage("-p must specify json, text, or csv");
			}
			break;
		case 't':
			if (rrtype != NULL)
				usage("can only specify rrtype one way");
			rrtype = strdup(optarg);
			break;
		case 'b':
			if (bailiwick != NULL)
				usage("can only specify bailiwick one way");
			bailiwick = strdup(optarg);
			break;
		case 'k': {
			const char *tok;
			if (nkeys > 0)
				usage("Can only specify -k once; use commas to seperate multiple sort fields");

			nkeys = 0;
			for (tok = strtok(optarg, ",");
			     tok != NULL;
			     tok = strtok(NULL, ","))
			{
				int key = 0;

				if (nkeys == MAX_KEYS)
					usage("too many -k options given.");
				if (strcasecmp(tok, "first") == 0)
					key = 1;
				else if (strcasecmp(tok, "last") == 0)
					key = 2;
				else if (strcasecmp(tok, "count") == 0)
					key = 3;
				else
					usage("-k option not one of first, last, or count");
				keys[nkeys++] = key;
			}
			break;
		    }
		case 'J':
			if (strcmp(optarg, "-") == 0)
				json_fd = STDIN_FILENO;
			else
				json_fd = open(optarg, O_RDONLY);
			if (json_fd < 0) {
				perror(optarg);
				my_exit(1, NULL);
			}
			break;
		case 'd':
			debuglev++;
			break;
		case 'j':
			pres = present_json;
			break;
		case 'f':
			batch = true;
			break;
		case 'm':
			merge = true;
			break;
		case 's':
			sorted = normal_sort;
			break;
		case 'S':
			sorted = reverse_sort;
			break;
		case 'c':
			complete = true;
			break;
		case 'I':
			info = true;
			pres = present_text;
			break;
		case 'h':
			help();
			my_exit(0, NULL);
		default:
			usage("unrecognized option");
		}
	}
	argc -= optind;
	argv += optind;
	if (argc != 0)
		usage("there are no non-option arguments to this program");

	/* recondition various options for HTML use. */
	if (name != NULL)
		escape(&name);
	if (rrtype != NULL)
		escape(&rrtype);
	if (bailiwick != NULL)
		escape(&bailiwick);
	if (length != NULL)
		escape(&length);
	if (output_limit == 0) /* if not set, default to whatever limit has */
		output_limit = query_limit;

	/* optionally dump program options as interpreted. */
	if (debuglev > 0) {
		if (name != NULL)
			fprintf(stderr, "name = '%s'\n", name);
		if (rrtype != NULL)
			fprintf(stderr, "type = '%s'\n", rrtype);
		if (bailiwick != NULL)
			fprintf(stderr, "bailiwick = '%s'\n", bailiwick);
		if (length != NULL)
			fprintf(stderr, "length = '%s'\n", length);
		if (after != 0) {
			fprintf(stderr, "after = %ld : ", (long)after);
			time_print(after, stderr);
			putc('\n', stderr);
		}
		if (before != 0) {
			fprintf(stderr, "before = %ld : ", (long)before);
			time_print(before, stderr);
			putc('\n', stderr);
		}
		if (query_limit != 0)
			fprintf(stderr, "query_limit = %d\n", query_limit);
		if (output_limit != 0)
			fprintf(stderr, "output_limit = %d\n", output_limit);
		fprintf(stderr, "batch=%d, merge=%d\n", batch, merge);
	}

	/* validate some interrelated options. */
	if (after != 0 && before != 0) {
		if (after > 0 && before > 0 && after > before)
			usage("-A -B requires after <= before (for now)");
		if (sorted == no_sort && json_fd == -1 && !complete) {
			fprintf(stderr,
				"-A and -B w/o -c requires sorting for dedup, "
				"so turning on -S here.\n");
			sorted = reverse_sort;
		}
	}
	if (complete && !after && !before)
		usage("-c without -A or -B makes no sense.");
	if (nkeys > 0 && sorted == no_sort)
		usage("using -k without -s or -S makes no sense.");
	if (merge && !batch)
		usage("using -m without -f makes no sense.");

	/* get some input from somewhere, and use it to drive our output. */
	if (json_fd != -1) {
		if (mode != no_mode)
			usage("can't mix -n, -r, -i, or -R with -J");
		if (batch)
			usage("can't mix -f with -J");
		if (bailiwick != NULL)
			usage("can't mix -b with -J");
		if (info)
			usage("can't mix -I with -J");
		ruminate_json(json_fd, after, before);
		close(json_fd);
	} else if (batch) {
		if (mode != no_mode)
			usage("can't mix -n, -r, -i, or -R with -f");
		if (bailiwick != NULL)
			usage("can't mix -b with -f");
		if (rrtype != NULL)
			usage("can't mix -t with -f");
		if (info)
			usage("can't mix -I with -f");
		server_setup();
		make_curl();
		do_batch(stdin, after, before);
		unmake_curl();
	} else if (info) {
		if (mode != no_mode)
			usage("can't mix -n, -r, -i, or -R with -I");
		if (pres != present_text && pres != present_json)
			usage("info must be presented in json or text format");
		if (bailiwick != NULL)
			usage("can't mix -b with -I");
		if (rrtype != NULL)
			usage("can't mix -t with -I");
		if (sys->request_info == NULL || sys->write_info == NULL)
			usage("there is no 'info' for this service");
		server_setup();
		make_curl();
		sys->request_info();
		unmake_curl();
	} else {
		char *command;

		if (mode == no_mode)
			usage("must specify -r, -n, -i, or -R"
			      " unless -f or -J is used");
		if (bailiwick != NULL) {
			if (mode == ip_mode)
				usage("can't mix -b with -i");
			if (mode == raw_mode)
				usage("can't mix -b with -R");
			if (mode == name_mode)
				usage("can't mix -b with -n");
		}
		if (mode == ip_mode && rrtype != NULL)
			usage("can't mix -i with -t");

		command = makepath(mode, name, rrtype, bailiwick, length);
		server_setup();
		make_curl();
		pdns_query(command, after, before);
		DESTROY(command);
		unmake_curl();
	}

	/* clean up and go. */
	DESTROY(name);
	DESTROY(rrtype);
	DESTROY(bailiwick);
	DESTROY(length);
	my_exit(0, NULL);
}

/* Private. */

/* help -- display a brief usage-help text; then exit.
 */
static void
help(void) {
	pdns_sys_t t;

	fprintf(stderr,
"usage: %s [-djsShcI] [-p dns|json|csv] [-k (first|last|count)[,...]]\n"
"\t[-l LIMIT] [-L OUTPUT-LIMIT] [-A after] [-B before] [-u system] {\n"
"\t\t-f |\n"
"\t\t-J inputfile |\n"
"\t\t[-t rrtype] [-b bailiwick] {\n"
"\t\t\t-r OWNER[/TYPE[/BAILIWICK]] |\n"
"\t\t\t-n NAME[/TYPE] |\n"
"\t\t\t-i IP[/PFXLEN]\n"
"\t\t\t-R RAW-DATA[/TYPE] |\n"
"\t\t}\n"
"\t}\n"
"for -f, stdin must contain lines of the following forms:\n"
"\trrset/name/NAME[/TYPE[/BAILIWICK]]\n"
"\trdata/name/NAME[/TYPE]\n"
"\trdata/ip/ADDR[/PFXLEN]\n"
"for -f, output format will be determined by -p, using --\\n framing\n"
"for -J, input format is newline-separated JSON, as for -j output\n"
"for -A and -B, use abs. YYYY-MM-DD[ HH:MM:SS] "
		"or rel. %%dw%%dd%%dh%%dm%%ds format\n"
"use -j as a synonym for -p json.\n"
"use -s to sort in ascending order, or -S for descending order.\n"
"use -h to reliably display this helpful text.\n"
"use -c to get complete (vs. partial) time matching for -A and -B\n"
"use -d one or more times to ramp up the diagnostic output\n"
"use -I to see a system-specific account or key summary in JSON format\n",
		program_name);
	fprintf(stderr, "\nsystem must be one of:");
	for (t = pdns_systems; t->name != NULL; t++)
		fprintf(stderr, " %s", t->name);
	fprintf(stderr, "\n\ntry   man %s   for a longer description\n",
		program_name);
}

/* usage -- display a usage error message, brief usage help text; then exit.
 */
static __attribute__((noreturn)) void
usage(const char *error) {
	fprintf(stderr,
"error: %s\n"
"\n"
"try   %s -h   for a short description of program usage.\n",
		error, program_name);
	my_exit(1, NULL);
}

/* my_exit -- free() the heap objects supplied as arguments, then exit.
 */
static __attribute__((noreturn)) void
my_exit(int code, ...) {
	va_list ap;
	void *p;

	/* our varargs are things to be free()'d. */
	va_start(ap, code);
	while (p = va_arg(ap, void *), p != NULL)
		free(p);
	va_end(ap);

	/* writers and readers which are still known, must be free()'d. */
	while (writers != NULL)
		writer_fini(writers);

	/* if curl is operating, it must be shut down. */
	unmake_curl();

	/* globals which may have been initialized, are to be free()'d. */
	DESTROY(api_key);
	DESTROY(dnsdb_server);
#if WANT_PDNS_CIRCL
	DESTROY(circl_server);
	DESTROY(circl_authinfo);
#endif

	/* terminate process. */
	if (debuglev > 0)
		fprintf(stderr, "about to call exit(%d)\n", code);
	exit(code);
}

/* find_pdns -- locate a pdns system's metadata by name
 */
static pdns_sys_t
find_system(const char *name) {
	pdns_sys_t t;

	for (t = pdns_systems; t->name != NULL; t++)
		if (strcasecmp(t->name, name) == 0)
			return (t);
	return (NULL);
}

/* server_setup -- learn the server name and API key by various means.
 */
static void
server_setup(void) {
	read_configs();
	read_environ();
}

/* read_configs -- try to find a config file in static path, then parse it.
 */
static void
read_configs(void) {
	const char * const *conf;
	char *cf;

	cf = NULL;
	for (conf = conf_files; *conf != NULL; conf++) {
		wordexp_t we;

		wordexp(*conf, &we, WRDE_NOCMD);
		cf = strdup(we.we_wordv[0]);
		wordfree(&we);
		if (access(cf, R_OK) == 0) {
			if (debuglev > 0)
				fprintf(stderr, "conf found: '%s'\n", cf);
			break;
		}
	}
	if (*conf != NULL) {
		char *cmd, *tok1, *tok2, *line;
		size_t n;
		FILE *f;
		int x;

		x = asprintf(&cmd,
			     ". %s;"
			     "echo apikey $APIKEY;"
			     "echo server $DNSDB_SERVER;"
#if WANT_PDNS_CIRCL
			     "echo circla $CIRCL_AUTH;"
			     "echo circls $CIRCL_SERVER;"
#endif
			     "exit", cf);
		if (x < 0) {
			perror("asprintf");
			my_exit(1, NULL);
		}
		f = popen(cmd, "r");
		if (f == NULL) {
			perror(cmd);
			my_exit(1, cmd, NULL);
		}
		if (debuglev > 0)
			fprintf(stderr, "conf cmd = '%s'\n", cmd);
		DESTROY(cmd);
		line = NULL;
		n = 0;
		while (getline(&line, &n, f) > 0) {
			char **pp;

			if (strchr(line, '\n') == NULL) {
				fprintf(stderr, "line too long: '%s'\n", line);
				my_exit(1, cf, NULL);
			}
			if (debuglev > 0)
				fprintf(stderr, "conf line: %s", line);
			tok1 = strtok(line, "\040\012");
			tok2 = strtok(NULL, "\040\012");
			if (tok1 == NULL) {
				fprintf(stderr, "line malformed: %s", line);
				my_exit(1, cf, NULL);
			}
			if (tok2 == NULL)
				continue;

			pp = NULL;
			if (strcmp(tok1, "apikey") == 0) {
				pp = &api_key;
			} else if (strcmp(tok1, "server") == 0) {
				pp = &dnsdb_server;
#if WANT_PDNS_CIRCL
			} else if (strcmp(tok1, "circla") == 0) {
				pp = &circl_authinfo;
			} else if (strcmp(tok1, "circls") == 0) {
				pp = &circl_server;
#endif
			} else
				abort();
			DESTROY(*pp);
			*pp = strdup(tok2);
		}
		DESTROY(line);
		pclose(f);
	}
	DESTROY(cf);
}

/* read_environ -- override the config file from environment variables?
 */
static void
read_environ() {
	const char *val;

	val = getenv(env_api_key);
	if (val != NULL) {
		if (api_key != NULL)
			free(api_key);
		api_key = strdup(val);
		if (debuglev > 0)
			fprintf(stderr, "conf env api_key = '%s'\n", api_key);
	}
	val = getenv(env_dnsdb_server);
	if (val != NULL) {
		if (dnsdb_server != NULL)
			free(dnsdb_server);
		dnsdb_server = strdup(val);
		if (debuglev > 0)
			fprintf(stderr, "conf env dnsdb_server = '%s'\n",
				dnsdb_server);
	}
	if (api_key == NULL) {
		fprintf(stderr, "no API key given\n");
		my_exit(1, NULL);
	}
}

/* do_batch -- implement "filter" mode, reading commands from a batch file.
 */
static void
do_batch(FILE *f, u_long after, u_long before) {
	writer_t writer = NULL;
	char *command = NULL;
	size_t n = 0;

	/* if merging, start a writer. */
	if (merge)
		writer = writer_init(after, before);

	while (getline(&command, &n, f) > 0) {
		char *nl = strchr(command, '\n');

		if (nl == NULL) {
			fprintf(stderr, "batch line too long: %s\n", command);
			continue;
		}
		*nl = '\0';
		if (debuglev > 0)
			fprintf(stderr, "do_batch(%s)\n", command);

		/* if not merging, start a writer here instead. */
		if (!merge)
			writer = writer_init(after, before);

		/* start one or two curl jobs based on this search. */
		query_launcher(command, writer, after, before);

		/* if merging, drain some jobs; else, drain all jobs. */
		if (merge) {
			io_engine(MAX_JOBS);
		} else {
			io_engine(0);
			writer_fini(writer);
			writer = NULL;
			fprintf(stdout, "--\n");
			fflush(stdout);
		}
	}
	DESTROY(command);
	
	/* if merging, run remaining jobs to completion, then finish up. */
	if (merge) {
		io_engine(0);
		writer_fini(writer);
	}
}

/* makepath -- make a RESTful URI that describes these search parameters
 */
static char *
makepath(mode_e mode, const char *name, const char *rrtype,
	 const char *bailiwick, const char *length)
{
	char *command;
	int x;

	switch (mode) {
	case rdata_mode:
		if (rrtype != NULL && bailiwick != NULL)
			x = asprintf(&command, "rrset/name/%s/%s/%s",
				     name, rrtype, bailiwick);
		else if (rrtype != NULL)
			x = asprintf(&command, "rrset/name/%s/%s",
				     name, rrtype);
		else
			x = asprintf(&command, "rrset/name/%s",
				     name);
		if (x < 0) {
			perror("asprintf");
			my_exit(1, NULL);
		}
		break;
	case name_mode:
		if (rrtype != NULL)
			x = asprintf(&command, "rdata/name/%s/%s",
				     name, rrtype);
		else
			x = asprintf(&command, "rdata/name/%s",
				     name);
		if (x < 0) {
			perror("asprintf");
			my_exit(1, NULL);
		}
		break;
	case ip_mode:
		if (length != NULL)
			x = asprintf(&command, "rdata/ip/%s,%s",
				     name, length);
		else
			x = asprintf(&command, "rdata/ip/%s",
				     name);
		if (x < 0) {
			perror("asprintf");
			my_exit(1, NULL);
		}
		break;
	case raw_mode:
		if (rrtype != NULL)
			x = asprintf(&command, "rdata/raw/%s/%s",
				     name, rrtype);
		else
			x = asprintf(&command, "rdata/raw/%s",
				     name);
		if (x < 0) {
			perror("asprintf");
			my_exit(1, NULL);
		}
		break;
	case no_mode:
		/*FALLTHROUGH*/
	default:
		abort();
	}
	return (command);
}

/* make_curl -- perform global initializations of libcurl.
 */
static void
make_curl(void) {
	curl_global_init(CURL_GLOBAL_DEFAULT);
	curl_cleanup_needed++;
	multi = curl_multi_init();
	if (multi == NULL) {
		fprintf(stderr, "curl_multi_init() failed\n");
		my_exit(1, NULL);
	}
}

/* unmake_curl -- clean up and discard libcurl's global state.
 */
static void
unmake_curl(void) {
	if (multi != NULL) {
		curl_multi_cleanup(multi);
		multi = NULL;
	}
	if (curl_cleanup_needed) {
		curl_global_cleanup();
		curl_cleanup_needed = 0;
	}
}

/* pdns_query -- launch one or more libcurl jobs to fulfill this DNSDB query.
 */
static void
pdns_query(const char *command, u_long after, u_long before) {
	writer_t writer;

	if (debuglev > 0)
		fprintf(stderr, "pdns_query(%s)\n", command);

	/* start a writer, which might be format functions, or POSIX sort. */
	writer = writer_init(after, before);

	/* start a small finite number of readers on that writer. */
	query_launcher(command, writer, after, before);
	
	/* run all jobs to completion. */
	io_engine(0);

	/* stop the writer, which might involve reading POSIX sort's output. */
	writer_fini(writer);
}

/* query_launcher -- fork off some curl jobs via launch() for this query.
 */
static void
query_launcher(const char *command, writer_t writer,
	       u_long after, u_long before)
{
	/* figure out from time fencing which job(s) we'll be starting.
	 *
	 * the 4-tuple is: first_after, first_before, last_after, last_before
	 */
	if (after != 0 && before != 0) {
		if (complete) {
			/* each db tuple must be enveloped by time fence. */
			launch(command, writer, after, 0, 0, before);
		} else {
			/* we need tuples that end after fence start... */
			launch(command, writer, 0, 0, after, 0);
			/* ...and that begin before the time fence end. */
			launch(command, writer, 0, before, 0, 0);
			/* and we will filter in reader_func() to
			 * select only those tuples which either:
			 * ...(start within), or (end within), or
			 * ...(start before and end after).
			 */
		}
	} else if (after != 0) {
		if (complete) {
			/* each db tuple must begin after the fence-start. */
			launch(command, writer, after, 0, 0, 0);
		} else {
			/* each db tuple must end after the fence-start. */
			launch(command, writer, 0, 0, after, 0);
		}
	} else if (before != 0) {
		if (complete) {
			/* each db tuple must end before the fence-end. */
			launch(command, writer, 0, 0, 0, before);
		} else {
			/* each db tuple must begin before the fence-end. */
			launch(command, writer, 0, before, 0, 0);
		}
	} else {
		/* no time fencing. */
		launch(command, writer, 0, 0, 0, 0);
	}
}

/* launch -- actually launch a query job, given a command and time fences.
 */
static void
launch(const char *command, writer_t writer,
       u_long first_after, u_long first_before,
       u_long last_after, u_long last_before)
{
	char *url, *tmp, sep;
	int x;

	url = sys->url(command);
	if (url == NULL)
		my_exit(1, NULL);
	sep = '?';
	if (query_limit != 0) {
		x = asprintf(&tmp, "%s%c" "limit=%d", url, sep, query_limit);
		if (x < 0) {
			perror("asprintf");
			my_exit(1, url, NULL);
		}
		free(url);
		url = tmp;
		tmp = NULL;
		sep = '&';
	}
	if (first_after != 0) {
		x = asprintf(&tmp, "%s%c" "time_first_after=%lu",
			     url, sep, (u_long)first_after);
		if (x < 0) {
			perror("asprintf");
			my_exit(1, url, NULL);
		}
		free(url);
		url = tmp;
		tmp = NULL;
		sep = '&';
	}
	if (first_before != 0) {
		x = asprintf(&tmp, "%s%c" "time_first_before=%lu",
			     url, sep, (u_long)first_before);
		if (x < 0) {
			perror("asprintf");
			my_exit(1, url, NULL);
		}
		free(url);
		url = tmp;
		tmp = NULL;
		sep = '&';
	}
	if (last_after != 0) {
		x = asprintf(&tmp, "%s%c" "time_last_after=%lu",
			     url, sep, (u_long)last_after);
		if (x < 0) {
			perror("asprintf");
			my_exit(1, url, NULL);
		}
		free(url);
		url = tmp;
		tmp = NULL;
		sep = '&';
	}
	if (last_before != 0) {
		x = asprintf(&tmp, "%s%c" "time_last_before=%lu",
			     url, sep, (u_long)last_before);
		if (x < 0) {
			perror("asprintf");
			my_exit(1, url, NULL);
		}
		free(url);
		url = tmp;
		tmp = NULL;
		sep = '&';
	}
	if (debuglev > 0)
		fprintf(stderr, "url [%s]\n", url);

	launch_one(writer, url);
}

/* launch_one -- given a url, tell libcurl to go fetch it
 */
static void
launch_one(writer_t writer, char *url) {
	reader_t reader;
	CURLMcode res;

	if (debuglev > 1)
		fprintf(stderr, "launch_one(%s)\n", url);
	reader = malloc(sizeof *reader);
	if (reader == NULL) {
		perror("malloc");
		my_exit(1, NULL);
	}
	memset(reader, 0, sizeof *reader);
	reader->writer = writer;
	reader->easy = curl_easy_init();
	if (reader->easy == NULL) {
		/* an error will have been output by libcurl in this case. */
		my_exit(1, reader, url, NULL);
	}
	reader->url = url;
	url = NULL;
	curl_easy_setopt(reader->easy, CURLOPT_URL, reader->url);
	curl_easy_setopt(reader->easy, CURLOPT_SSL_VERIFYPEER, 0L);
	curl_easy_setopt(reader->easy, CURLOPT_SSL_VERIFYHOST, 0L);
	sys->auth(reader);
	reader->hdrs = curl_slist_append(reader->hdrs, json_header);
	curl_easy_setopt(reader->easy, CURLOPT_HTTPHEADER, reader->hdrs);
	curl_easy_setopt(reader->easy, CURLOPT_WRITEFUNCTION, writer_func);
	curl_easy_setopt(reader->easy, CURLOPT_WRITEDATA, reader);
	if (debuglev > 2)
		curl_easy_setopt(reader->easy, CURLOPT_VERBOSE, 1L);
	reader->next = writer->readers;
	writer->readers = reader;
	reader = NULL;

	res = curl_multi_add_handle(multi, writer->readers->easy);
	if (res != CURLM_OK) {
		fprintf(stderr, "curl_multi_add_handle() failed: %s\n",
			curl_multi_strerror(res));
		writer_fini(writer);
		writer = NULL;
		my_exit(1, NULL);
	}
}

/* rendezvous -- reap one reader.
 */
static void
rendezvous(reader_t reader) {
	if (reader->easy != NULL) {
		curl_multi_remove_handle(multi, reader->easy);
		curl_easy_cleanup(reader->easy);
		reader->easy = NULL;
	}
	if (reader->hdrs != NULL) {
		curl_slist_free_all(reader->hdrs);
		reader->hdrs = NULL;
	}
	DESTROY(reader->url);
	free(reader);
}

/* ruminate_json -- process a json file from the filesys rather than the API.
 */
static void
ruminate_json(int json_fd, u_long after, u_long before) {
	reader_t reader;
	writer_t writer;
	char buf[65536];
	ssize_t len;

	writer = writer_init(after, before);
	reader = malloc(sizeof(struct reader));
	if (reader == NULL) {
		perror("malloc");
		my_exit(1, NULL);
	}
	memset(reader, 0, sizeof(struct reader));
	reader->writer = writer;
	writer->readers = reader;
	reader = NULL;
	while ((len = read(json_fd, buf, sizeof buf)) > 0) {
		writer_func(buf, 1, (size_t)len, writer->readers);
	}
	writer_fini(writer);
	writer = NULL;
}

/* writer_init -- instantiate a writer, which may involve forking a "sort".
 */
static writer_t
writer_init(u_long after, u_long before) {
	writer_t writer;

	writer = malloc(sizeof(struct writer));
	if (writer == NULL) {
		perror("malloc");
		my_exit(1, NULL);
	}
	memset(writer, 0, sizeof(struct writer));

	if (sorted != no_sort) {
		/* sorting involves a subprocess (POSIX sort(1) command),
		 * which will by definition not output anything until
		 * after it receives EOF. this means we can pipe both
		 * to its stdin and from its stdout, without risk of
		 * deadlock. it also means a full store-and-forward of
		 * the result, which increases latency to the first
		 * output for our user.
		 */
		int p1[2], p2[2];

		if (pipe(p1) < 0 || pipe(p2) < 0) {
			perror("pipe");
			my_exit(1, NULL);
		}
		if ((writer->sort_pid = fork()) < 0) {
			perror("fork");
			my_exit(1, NULL);
		}
		if (writer->sort_pid == 0) {
			char *sort_argv[5+MAX_KEYS], **sap;
			int n;

			if (dup2(p1[0], STDIN_FILENO) < 0 ||
			    dup2(p2[1], STDOUT_FILENO) < 0) {
				perror("dup2");
				_exit(1);
			}
			close(p1[0]); close(p1[1]);
			close(p2[0]); close(p2[1]);
			sap = sort_argv;
			*sap++ = strdup("sort");
			for (n = 0; n < nkeys; n++) {
				char *karg = NULL;
				int x = asprintf(&karg, "-k%d", keys[n]);

				if (x < 0) {
					perror("asprintf");
					_exit(1);
				}
				*sap++ = karg;
			}
			*sap++ = strdup("-n");
			*sap++ = strdup("-u");
			if (sorted == reverse_sort)
				*sap++ = strdup("-r");
			*sap++ = NULL;
			putenv(strdup("LC_ALL=C"));
			if (debuglev > 0) {
				fprintf(stderr, "\"%s\" args:", path_sort);
				for (sap = sort_argv; *sap != NULL; sap++)
					fprintf(stderr, " [%s]", *sap);
				fputc('\n', stderr);
			}
			execve(path_sort, sort_argv, environ);
			perror("execve");
			for (sap = sort_argv; *sap != NULL; sap++)
				DESTROY(*sap);
			_exit(1);
		}
		close(p1[0]);
		writer->sort_stdin = fdopen(p1[1], "w");
		writer->sort_stdout = fdopen(p2[0], "r");
		close(p2[1]);
	}

	writer->after = after;
	writer->before = before;
	writer->next = writers;
	writers = writer;
	return (writer);
}

/* print_rateval -- output formatter for rateval
 */
static void
print_rateval(FILE *outstream, const char *key, const struct rateval *tp) {
	/* if unspecified, output nothing, not even the key name. */
	if (tp->rk == rk_naught)
		return;

	fprintf(outstream, "\t%s: ", key);
	switch (tp->rk) {
	case rk_na:
		fprintf(outstream, "n/a");
		break;
	case rk_unlimited:
		fprintf(outstream, "unlimited");
		break;
	case rk_int:
		if (strcmp(key, "reset") == 0 || strcmp(key, "expires") == 0)
			time_print(tp->as_int, outstream);
		else
			fprintf(outstream, "%lu", tp->as_int);
		break;
	case rk_naught: /*FALLTHROUGH*/
	default:
		abort();
	}
	fputc('\n', outstream);
}

/* print_burstrate -- output formatter for burst_size and burst_window ratevals
 */
static void
print_burstrate(FILE *outstream, const char *key,
		const struct rateval *tp_size,
		const struct rateval *tp_window) {
	/* if unspecified, output nothing, not even the key name. */
	if (tp_size->rk == rk_naught || tp_window->rk == rk_naught)
		return;

	assert(tp_size->rk == rk_int);
	assert(tp_window->rk == rk_int);

	u_long b_w = tp_window->as_int;
	u_long b_s = tp_size->as_int;

	fprintf(outstream, "\t%s: ", key);

	if (b_w == 3600)
		fprintf(outstream, "%lu per hour", b_s);
	else if (b_w == 60)
		fprintf(outstream, "%lu per minute", b_s);
	else if ((b_w % 3600) == 0)
		fprintf(outstream, "%lu per %lu hours", b_s, b_w / 3600);
	else if ((b_w % 60) == 0)
		fprintf(outstream, "%lu per %lu minutes", b_s, b_w / 60);
	else
		fprintf(outstream, "%lu per %lu seconds", b_s, b_w);

	fputc('\n', outstream);
}

/* dnsdb_write_info -- assumes that reader contains the complete json block
 */
static void
dnsdb_write_info(reader_t reader) {
	if (pres == present_text) {
		struct rate_tuple tup;
		const char *msg;
		msg = rate_tuple_make(&tup, reader->buf, reader->len);
		if (msg != NULL) { /* there was an error */
			puts(msg);
		} else {
			fprintf(stdout, "quota:\n");
			print_rateval(stdout, "reset", &tup.reset);
			print_rateval(stdout, "expires", &tup.expires);
			print_rateval(stdout, "limit", &tup.limit);
			print_rateval(stdout, "remaining", &tup.remaining);
			print_burstrate(stdout, "burst rate", &tup.burst_size, &tup.burst_window);
		}
	} else if (pres == present_json) {
		fwrite(reader->buf, 1, reader->len, stdout);
	} else {
		abort();
	}
}

/* writer_func -- process a block of json text, from filesys or API socket.
 */
static size_t
writer_func(char *ptr, size_t size, size_t nmemb, void *blob) {
	reader_t reader = (reader_t) blob;
	size_t bytes = size * nmemb;
	u_long after, before;
	char *nl;

	if (debuglev > 2)
		fprintf(stderr, "writer_func(%d, %d): %d\n",
			(int)size, (int)nmemb, (int)bytes);

	reader->buf = realloc(reader->buf, reader->len + bytes);
	memcpy(reader->buf + reader->len, ptr, bytes);
	reader->len += bytes;

	/* when the reader is a live web result, emit
	 * !2xx errors and info payloads as reports.
	 */
	if (reader->easy != NULL) {
		if (reader->rcode == 0)
			curl_easy_getinfo(reader->easy,
					  CURLINFO_RESPONSE_CODE,
					  &reader->rcode);
		if (reader->rcode != 200) {
			if (!reader->once) {
				char *url;

				curl_easy_getinfo(reader->easy,
						  CURLINFO_EFFECTIVE_URL,
						  &url);
				fprintf(stderr, "libcurl: %ld (%s)\n",
					reader->rcode, url);
				if (reader->rcode == 404)
					fprintf(stderr,
						"please note: 404 usually "
						"just means that no records "
						"matched the search "
						"criteria\n");
				fputs("API: ", stderr);
				reader->once = true;
			}
			fwrite(reader->buf, 1, reader->len, stderr);
			reader->buf[0] = '\0';
			reader->len = 0;
			return (bytes);
		}
	}

	after = reader->writer->after;
	before = reader->writer->before;

	while ((nl = memchr(reader->buf, '\n', reader->len)) != NULL) {
		size_t pre_len, post_len;
		struct pdns_tuple tup;
		const char *msg, *whynot;
		u_long first, last;

<<<<<<< HEAD
		if (info) {
			sys->write_info(reader);
			reader->buf[0] = '\0';
=======
		if (output_limit != 0 && reader->writer->count >= output_limit) {
			if (debuglev > 2)
				fprintf(stderr, "hit output limit %d\n", output_limit);
>>>>>>> c68ef67d
			reader->len = 0;
			return (bytes);
		}

		pre_len = (size_t)(nl - reader->buf);

		msg = tuple_make(&tup, reader->buf, pre_len);
		if (msg != NULL) {
			puts(msg);
			goto more;
		}

		/* there are two sets of timestamps in a tuple. we prefer
		 * the on-the-wire times to the zone times, when possible.
		 */
		if (tup.time_first != 0 && tup.time_last != 0) {
			first = (u_long)tup.time_first;
			last = (u_long)tup.time_last;
		} else {
			first = (u_long)tup.zone_first;
			last = (u_long)tup.zone_last;
		}
		whynot = NULL;
		if (debuglev > 1)
			fprintf(stderr, "filtering-- ");

		/* time fencing can in some cases (-A & -B w/o -c) require
		 * asking the server for more than we really want, and so
		 * we have to winnow it down upon receipt. (see also -J.)
		 */
		if (after != 0) {
			int first_vs_after, last_vs_after;

			first_vs_after = timecmp(first, after);
			last_vs_after = timecmp(last, after);
			if (debuglev > 1)
				fprintf(stderr, "FvA %d LvA %d: ",
					first_vs_after, last_vs_after);

			if (complete) {
				if (first_vs_after < 0) {
					whynot = "first is too early";
				}
			} else {
				if (last_vs_after < 0) {
					whynot = "last is too early";
				}
			}
		}
		if (before != 0) {
			int first_vs_before, last_vs_before;

			first_vs_before = timecmp(first, before);
			last_vs_before = timecmp(last, before);
			if (debuglev > 1)
				fprintf(stderr, "FvB %d LvB %d: ",
					first_vs_before, last_vs_before);

			if (complete) {
				if (last_vs_before > 0) {
					whynot = "last is too late";
				}
			} else {
				if (first_vs_before > 0) {
					whynot = "first is too late";
				}
			}
		}

		if (whynot == NULL) {
			if (debuglev > 1)
				fprintf(stderr, "selected!\n");
		} else {
			if (debuglev > 1)
				fprintf(stderr, "skipped (%s).\n", whynot);
		}
		if (debuglev > 2) {
			fputs("\tF..L = ", stderr);
			time_print(first, stderr);
			fputs(" .. ", stderr);
			time_print(last, stderr);
			fputc('\n', stderr);
			fputs("\tA..B = ", stderr);
			time_print(after, stderr);
			fputs(" .. ", stderr);
			time_print(before, stderr);
			fputc('\n', stderr);
		}
		if (whynot != NULL)
			goto next;

		if (sorted != no_sort) {
			/* POSIX sort is given three integers at the
			 * front of each line (first, last, count)
			 * which are accessed as -k1, -k2 or -k3 on the
			 * sort command line. we strip them off later
			 * when reading the result back. the reason
			 * for all this old-school code is to avoid
			 * having to store the full result in memory.
			 */
			fprintf(reader->writer->sort_stdin,
				"%lu %lu %lu %*.*s\n",
				(unsigned long)first,
				(unsigned long)last,
				(unsigned long)tup.count,
				(int)pre_len, (int)pre_len,
				reader->buf);
		} else {
			(*pres)(&tup, reader->buf, pre_len, stdout);
		}
		reader->writer->count++;
 next:
		tuple_unmake(&tup);
 more:
		post_len = (reader->len - pre_len) - 1;
		memmove(reader->buf, nl + 1, post_len);
		reader->len = post_len;
	}
	return (bytes);
}

/* writer_fini -- stop a writer's readers, and perhaps execute a "sort".
 */
static void
writer_fini(writer_t writer) {
	/* unlink this writer from the global chain. */
	if (writers == writer) {
		writers = writer->next;
	} else {
		writer_t prev = NULL;
		writer_t temp;

		for (temp = writers; temp != NULL; temp = temp->next) {
			if (temp->next == writer) {
				prev = temp;
				break;
			}
		}
		if (prev == NULL) {
			fprintf(stderr, "writer_fini(): no prev found.\n");
			abort();
		}
		prev->next = writer->next;
	}

	/* finish and close any readers still cooking. */
	while (writer->readers != NULL) {
		reader_t reader = writer->readers;

		/* release any buffered info. */
		DESTROY(reader->buf);
		if (reader->len != 0) {
			fprintf(stderr, "stranding %d octets!\n",
				(int)reader->len);
			reader->len = 0;
		}

		/* tear down any curl infrastructure on the reader & remove. */
		reader_t next = reader->next;
		rendezvous(reader);
		reader = NULL;
		writer->readers = next;
	}

	/* drain the sort if there is one. */
	if (writer->sort_pid != 0) {
		int status, count;
		char *line = NULL;
		size_t n = 0;

		/* when sorting, there has been no output yet. gather the
		 * intermediate representation from the POSIX sort stdout,
		 * skip over the sort keys we added earlier, and process.
		 */
		fclose(writer->sort_stdin);
		if (debuglev > 0)
			fprintf(stderr,
				"closed sort_stdin, wrote %d objs\n",
				writer->count);
		count = 0;
		while (getline(&line, &n, writer->sort_stdout) > 0) {
			/* if we're above the limit, ignore remaining output.
			 * this is nec'y to avoid SIGPIPE from sort if we were
			 * to close its stdout pipe without emptying it first.
			 */
			if (output_limit != 0 && count >= output_limit)
				continue;

			char *nl, *linep;
			const char *msg;
			struct pdns_tuple tup;

			if ((nl = strchr(line, '\n')) == NULL) {
				fprintf(stderr, "no \\n found in '%s'\n",
					line);
				continue;
			}
			linep = line;
			/* skip first, last, and count -- the sort keys. */
			if ((linep = strchr(linep, ' ')) == NULL) {
				fprintf(stderr,
					"no SP found in '%s'\n", line);
				continue;
			}
			linep += strspn(linep, " ");
			if ((linep = strchr(linep, ' ')) == NULL) {
				fprintf(stderr,
					"no second SP found in '%s'\n", line);
				continue;
			}
			linep += strspn(linep, " ");
			if ((linep = strchr(linep, ' ')) == NULL) {
				fprintf(stderr,
					"no third SP found in '%s'\n", line);
				continue;
			}
			linep += strspn(linep, " ");
			msg = tuple_make(&tup, linep, (size_t)(nl - linep));
			if (msg != NULL) {
				puts(msg);
				continue;
			}
			(*pres)(&tup, linep, (size_t)(nl - linep), stdout);
			tuple_unmake(&tup);
			count++;
		}
		DESTROY(line);
		fclose(writer->sort_stdout);
		if (debuglev > 0)
			fprintf(stderr,
				"closed sort_stdout, read %d objs (lim %d)\n",
				count, query_limit);
		if (waitpid(writer->sort_pid, &status, 0) < 0) {
			perror("waitpid");
		} else {
			if (status != 0)
				fprintf(stderr, "sort exit status is %u\n",
					status);
		}
	}
	free(writer);
}

/* io_engine -- let libcurl run until there are few enough outstanding jobs.
 */
static void
io_engine(int jobs) {
	int still, repeats, numfds;
	struct CURLMsg *cm;

	if (debuglev > 1)
		fprintf(stderr, "io_engine(%d)\n", jobs);

	/* let libcurl run while there are too many jobs remaining. */
	still = 0;
	repeats = 0;
	while (curl_multi_perform(multi, &still) == CURLM_OK && still > jobs) {
		if (debuglev > 3)
			fprintf(stderr, "...waiting (still %d)\n", still);
		numfds = 0;
		if (curl_multi_wait(multi, NULL, 0, 0, &numfds) != CURLM_OK)
			break;
		if (numfds == 0) {
			if (++repeats > 1)
				usleep(100000);
		} else {
			repeats = 0;
		}
	}

	/* drain the response code reports. */
	still = 0;
	while ((cm = curl_multi_info_read(multi, &still)) != NULL) {
		if (cm->msg == CURLMSG_DONE && cm->data.result != CURLE_OK) {
			if (cm->data.result == CURLE_COULDNT_RESOLVE_HOST)
				fprintf(stderr, "libcurl failed since "
						"could not resolve host\n");
			else if (cm->data.result == CURLE_COULDNT_CONNECT)
				fprintf(stderr, "libcurl failed since "
						"could not connect\n");
			else
				fprintf(stderr, "libcurl failed with "
						"curl error %d\n",
					cm->data.result);
		}
		if (debuglev > 3)
			fprintf(stderr, "...info read (still %d)\n", still);
	}
}

/* present_text -- render one pdns tuple in "dig" style ascii text.
 */
static void
present_text(const pdns_tuple_t tup,
	     const char *jsonbuf __attribute__ ((unused)),
	     size_t jsonlen __attribute__ ((unused)),
	     FILE *outf)
{
	bool pflag, ppflag;
	const char *prefix;

	ppflag = false;

	/* Timestamps. */
	if (tup->obj.time_first != NULL && tup->obj.time_last != NULL) {
		fputs(";; record times: ", outf);
		time_print(tup->time_first, outf);
		fputs(" .. ", outf);
		time_print(tup->time_last, outf);
		putc('\n', outf);
		ppflag = true;
	}
	if (tup->obj.zone_first != NULL && tup->obj.zone_last != NULL) {
		fputs(";;   zone times: ", outf);
		time_print(tup->zone_first, outf);
		fputs(" .. ", outf);
		time_print(tup->zone_last, outf);
		putc('\n', outf);
		ppflag = true;
	}

	/* Count and Bailiwick. */
	prefix = ";;";
	pflag = false;
	if (tup->obj.count != NULL) {
		fprintf(outf, "%s count: %lld", prefix, (long long)tup->count);
		prefix = ";";
		pflag = true;
		ppflag = true;
	}
	if (tup->obj.bailiwick != NULL) {
		fprintf(outf, "%s bailiwick: %s", prefix, tup->bailiwick);
		prefix = ";";
		pflag = true;
		ppflag = true;
	}
	if (pflag)
		putc('\n', outf);

	/* Records. */
	if (json_is_array(tup->obj.rdata)) {
		size_t slot, nslots;

		nslots = json_array_size(tup->obj.rdata);
		for (slot = 0; slot < nslots; slot++) {
			json_t *rr = json_array_get(tup->obj.rdata, slot);
			const char *rdata = NULL;

			if (json_is_string(rr))
				rdata = json_string_value(rr);
			else
				rdata = "[bad value]";
			fprintf(outf, "%s  %s  %s\n",
				tup->rrname, tup->rrtype, rdata);
			ppflag = true;
		}
	} else {
		fprintf(outf, "%s  %s  %s\n",
			tup->rrname, tup->rrtype, tup->rdata);
		ppflag = true;
	}

	/* Cleanup. */
	if (ppflag)
		putc('\n', outf);
}

/* present_json -- render one DNSDB tuple as newline-separated JSON.
 */
static void
present_json(const pdns_tuple_t tup __attribute__ ((unused)),
	     const char *jsonbuf,
	     size_t jsonlen,
	     FILE *outf)
{
	fwrite(jsonbuf, 1, jsonlen, outf);
	putc('\n', outf);
}

/* present_csv -- render one DNSDB tuple as comma-separated values (CSV).
 */
static void
present_csv(const pdns_tuple_t tup,
	    const char *jsonbuf __attribute__ ((unused)),
	    size_t jsonlen __attribute__ ((unused)),
	    FILE *outf)
{
	static bool csv_headerp = false;

	if (!csv_headerp) {
		fprintf(outf,
			"time_first,time_last,zone_first,zone_last,"
			"count,bailiwick,"
			"rrname,rrtype,rdata\n");
		csv_headerp = true;
	}

	if (json_is_array(tup->obj.rdata)) {
		size_t slot, nslots;

		nslots = json_array_size(tup->obj.rdata);
		for (slot = 0; slot < nslots; slot++) {
			json_t *rr = json_array_get(tup->obj.rdata, slot);
			const char *rdata = NULL;

			if (json_is_string(rr))
				rdata = json_string_value(rr);
			else
				rdata = "[bad value]";
			present_csv_line(tup, rdata, outf);
		}
	} else {
		present_csv_line(tup, tup->rdata, outf);
	}
}

/* present_csv_line -- display a CSV for one rdatum out of an rrset.
 */
static void
present_csv_line(const pdns_tuple_t tup,
		 const char *rdata,
		 FILE *outf)
{
	/* Timestamps. */
	if (tup->obj.time_first != NULL) {
		putc('"', outf);
		time_print(tup->time_first, outf);
		putc('"', outf);
	}
	putc(',', outf);
	if (tup->obj.time_last != NULL) {
		putc('"', outf);
		time_print(tup->time_last, outf);
		putc('"', outf);
	}
	putc(',', outf);
	if (tup->obj.zone_first != NULL) {
		putc('"', outf);
		time_print(tup->zone_first, outf);
		putc('"', outf);
	}
	putc(',', outf);
	if (tup->obj.zone_last != NULL) {
		putc('"', outf);
		time_print(tup->zone_last, outf);
		putc('"', outf);
	}
	putc(',', outf);

	/* Count and bailiwick. */
	if (tup->obj.count != NULL)
		fprintf(outf, "%lld", (long long) tup->count);
	putc(',', outf);
	if (tup->obj.bailiwick != NULL)
		fprintf(outf, "\"%s\"", tup->bailiwick);
	putc(',', outf);

	/* Records. */
	if (tup->obj.rrname != NULL)
		fprintf(outf, "\"%s\"", tup->rrname);
	putc(',', outf);
	if (tup->obj.rrtype != NULL)
		fprintf(outf, "\"%s\"", tup->rrtype);
	putc(',', outf);
	if (tup->obj.rdata != NULL)
		fprintf(outf, "\"%s\"", rdata);
	putc('\n', outf);
}

/* tuple_make -- create one DNSDB tuple object out of a JSON object.
 */
static const char *
tuple_make(pdns_tuple_t tup, char *buf, size_t len) {
	const char *msg = NULL;
	json_error_t error;

	memset(tup, 0, sizeof *tup);
	if (debuglev > 2)
		fprintf(stderr, "[%d] '%-*.*s'\n",
			(int)len, (int)len, (int)len, buf);
	tup->obj.main = json_loadb(buf, len, 0, &error);
	if (tup->obj.main == NULL) {
		fprintf(stderr, "%d:%d: %s %s\n",
			error.line, error.column,
			error.text, error.source);
		abort();
	}
	if (debuglev > 3) {
		json_dumpf(tup->obj.main, stderr, JSON_INDENT(2));
		fputc('\n', stderr);
	}

	/* Timestamps. */
	tup->obj.zone_first = json_object_get(tup->obj.main,
					      "zone_time_first");
	if (tup->obj.zone_first != NULL) {
		if (!json_is_integer(tup->obj.zone_first)) {
			msg = "zone_time_first must be an integer";
			goto ouch;
		}
		tup->zone_first = (u_long)
			json_integer_value(tup->obj.zone_first);
	}
	tup->obj.zone_last = json_object_get(tup->obj.main, "zone_time_last");
	if (tup->obj.zone_last != NULL) {
		if (!json_is_integer(tup->obj.zone_last)) {
			msg = "zone_time_last must be an integer";
			goto ouch;
		}
		tup->zone_last = (u_long)
			json_integer_value(tup->obj.zone_last);
	}
	tup->obj.time_first = json_object_get(tup->obj.main, "time_first");
	if (tup->obj.time_first != NULL) {
		if (!json_is_integer(tup->obj.time_first)) {
			msg = "time_first must be an integer";
			goto ouch;
		}
		tup->time_first = (u_long)
			json_integer_value(tup->obj.time_first);
	}
	tup->obj.time_last = json_object_get(tup->obj.main, "time_last");
	if (tup->obj.time_last != NULL) {
		if (!json_is_integer(tup->obj.time_last)) {
			msg = "time_last must be an integer";
			goto ouch;
		}
		tup->time_last = (u_long)
			json_integer_value(tup->obj.time_last);
	}

	/* Count and Bailiwick. */
	tup->obj.count = json_object_get(tup->obj.main, "count");
	if (tup->obj.count != NULL) {
		if (!json_is_integer(tup->obj.count)) {
			msg = "count must be an integer";
			goto ouch;
		}
		tup->count = json_integer_value(tup->obj.count);
	}
	tup->obj.bailiwick = json_object_get(tup->obj.main, "bailiwick");
	if (tup->obj.bailiwick != NULL) {
		if (!json_is_string(tup->obj.bailiwick)) {
			msg = "bailiwick must be a string";
			goto ouch;
		}
		tup->bailiwick = json_string_value(tup->obj.bailiwick);
	}

	/* Records. */
	tup->obj.rrname = json_object_get(tup->obj.main, "rrname");
	if (tup->obj.rrname != NULL) {
		if (!json_is_string(tup->obj.rrname)) {
			msg = "rrname must be a string";
			goto ouch;
		}
		tup->rrname = json_string_value(tup->obj.rrname);
	}
	tup->obj.rrtype = json_object_get(tup->obj.main, "rrtype");
	if (tup->obj.rrtype != NULL) {
		if (!json_is_string(tup->obj.rrtype)) {
			msg = "rrtype must be a string";
			goto ouch;
		}
		tup->rrtype = json_string_value(tup->obj.rrtype);
	}
	tup->obj.rdata = json_object_get(tup->obj.main, "rdata");
	if (tup->obj.rdata != NULL) {
		if (json_is_string(tup->obj.rdata)) {
			tup->rdata = json_string_value(tup->obj.rdata);
		} else if (!json_is_array(tup->obj.rdata)) {
			msg = "rdata must be a string or array";
			goto ouch;
		}
		/* N.b., the array case is for the consumer to iterate over. */
	}

	assert(msg == NULL);
	return (NULL);

ouch:
	assert(msg != NULL);
	tuple_unmake(tup);
	return (msg);
}

/* tuple_unmake -- deallocate the heap storage associated with one tuple.
 */
static void
tuple_unmake(pdns_tuple_t tup) {
	json_decref(tup->obj.main);
}

/* parse_rateval: parse an optional key value json object.
 *
 * note: a missing key means the corresponding key's value is a "no value".
 */
static const char *
parse_rateval(const json_t *obj, const char *key, struct rateval *tp) {
	json_t *jvalue;

	jvalue = json_object_get(obj, key);
	if (jvalue == NULL) {
		memset(tp, 0, sizeof *tp); /* leaves rateval as "no value" */
	} else {
		if (json_is_integer(jvalue)) {
			memset(tp, 0, sizeof *tp);
			tp->rk = rk_int;
			tp->as_int = (u_long)json_integer_value(jvalue);
		} else {
			const char *strvalue = json_string_value(jvalue);
			bool ok = false;

			if (strvalue != NULL) {
				if (strcasecmp(strvalue, "n/a") == 0) {
					memset(tp, 0, sizeof *tp);
					tp->rk = rk_na;
					ok = true;
				} else if (strcasecmp(strvalue,
						      "unlimited") == 0)
				{
					memset(tp, 0, sizeof *tp);
					tp->rk = rk_unlimited;
					ok = true;
				}
			}
			if (!ok)
				return ("value must be an integer "
					"or \"n/a\" or \"unlimited\"");
		}
	}
	return (NULL);
}

/* rate_tuple_make -- create one rate tuple object out of a JSON object.
 */
static const char *
rate_tuple_make(rate_tuple_t tup, char *buf, size_t len) {
	const char *msg = NULL;
	json_error_t error;
	json_t *rate;

	memset(tup, 0, sizeof *tup);
	if (debuglev > 2)
		fprintf(stderr, "[%d] '%-*.*s'\n",
			(int)len, (int)len, (int)len, buf);
	tup->obj.main = json_loadb(buf, len, 0, &error);
	if (tup->obj.main == NULL) {
		fprintf(stderr, "%d:%d: %s %s\n",
			error.line, error.column,
			error.text, error.source);
		abort();
	}
	if (debuglev > 3) {
		json_dumpf(tup->obj.main, stderr, JSON_INDENT(2));
		fputc('\n', stderr);
	}

	rate = json_object_get(tup->obj.main, "rate");
	if (rate == NULL) {
		msg = "Missing \"rate\" object";
		goto ouch;
	}

	msg = parse_rateval(rate, "reset", &tup->reset);
	if (msg != NULL)
		goto ouch;

	msg = parse_rateval(rate, "expires", &tup->expires);
	if (msg != NULL)
		goto ouch;

	msg = parse_rateval(rate, "limit", &tup->limit);
	if (msg != NULL)
		goto ouch;

	msg = parse_rateval(rate, "remaining", &tup->remaining);
	if (msg != NULL)
		goto ouch;

	msg = parse_rateval(rate, "burst_size", &tup->burst_size);
	if (msg != NULL)
		goto ouch;

	msg = parse_rateval(rate, "burst_window", &tup->burst_window);
	if (msg != NULL)
		goto ouch;

	assert(msg == NULL);
	return (NULL);

 ouch:
	assert(msg != NULL);
	rate_tuple_unmake(tup);
	return (msg);
}

/* rate_tuple_unmake -- deallocate heap storage associated with one rate tuple.
 */
static void
rate_tuple_unmake(rate_tuple_t tup) {
	json_decref(tup->obj.main);
}

/* timecmp -- compare two absolute timestamps, give -1, 0, or 1.
 */
static int
timecmp(u_long a, u_long b) {
	if (a < b)
		return (-1);
	if (a > b)
		return (1);
	return (0);
}

/* time_print -- format one (possibly relative) timestamp.
 */
static void
time_print(u_long x, FILE *outf) {
	if (x == 0) {
		fputs("0", outf);
	} else {
		const char *val;
		time_t t = (time_t)x;
		struct tm *y = gmtime(&t);
		char z[99];
		/* only allow "iso" or "csv", but default to "csv", so only "iso" matters */
		val = getenv(env_time_fmt);
		if (val != NULL && strcmp(val, "iso") == 0)
			strftime(z, sizeof z, "%FT%TZ", y);
		else
			strftime(z, sizeof z, "%F %T", y);
		fputs(z, outf);
	}
}

/* time_get -- parse and return one (possibly relative) timestamp.
 */
static int
time_get(const char *src, u_long *dst) {
	struct tm tt;
	long long ll;
	u_long t;
	char *ep;

	memset(&tt, 0, sizeof tt);
	if (((ep = strptime(src, "%F %T", &tt)) != NULL && *ep == '\0') ||
	    ((ep = strptime(src, "%F", &tt)) != NULL && *ep == '\0'))
	{
		*dst = (u_long)(timegm(&tt));
		return (1);
	}
	ll = strtoll(src, &ep, 10);
	if (*src != '\0' && *ep == '\0') {
		if (ll < 0)
			*dst = (u_long)now.tv_sec - (u_long)imaxabs(ll);
		else
			*dst = (u_long)ll;
		return (1);
	}
	if (ns_parse_ttl(src, &t) == 0) {
		*dst = (u_long)now.tv_sec - t;
		return (1);
	}
	return (0);
}

/* escape -- HTML-encode a string, in place.
 */
static void
escape(char **src) {
	char *escaped;

	escaped = curl_escape(*src, (int)strlen(*src));
	if (escaped == NULL) {
		fprintf(stderr, "curl_escape(%s) failed\n", *src);
		my_exit(1, NULL);
	}
	free(*src);
	*src = strdup(escaped);
	curl_free(escaped);
	escaped = NULL;
}

/* dnsdb_url -- create a URL corresponding to a command-path string.
 *
 * the batch file and command line syntax are in native DNSDB API format.
 * this function has the opportunity to crack this into pieces, and re-form
 * those pieces into the URL format needed by some other DNSDB-like system
 * which might have the same JSON output format but a different REST syntax.
 */
static char *
dnsdb_url(const char *path) {
	const char *lookup, *p;
	char *ret;
	int x;
	const char *scheme_if_needed;

	/* if the config file didn't specify our server, do it here. */
	if (dnsdb_server == NULL)
		dnsdb_server = strdup(sys->server);
	assert(dnsdb_server != NULL);

	/* if there's a /path after the host, don't add /lookup here. */
	x = 0;
	for (p = dnsdb_server; *p != '\0'; p++)
		x += (*p == '/');
	lookup = (x < 3) ? "/lookup" : "";

	/* enforce that dnsdb_server appears to be a URL, not just a bare hostname */
	scheme_if_needed = (strstr(dnsdb_server, "://") == NULL) ? "https://" : "" ;

	x = asprintf(&ret, "%s%s%s/%s", scheme_if_needed, dnsdb_server, lookup, path);
	if (x < 0) {
		perror("asprintf");
		ret = NULL;
	}
	return (ret);
}

static void
dnsdb_request_info(void) {
	writer_t writer;

	if (debuglev > 0)
		fprintf(stderr, "dnsdb_request_info()\n");

	/* start a writer, which might be format functions, or POSIX sort. */
	writer = writer_init(0, 0);

	/* start a status fetch. */
	launch_one(writer, dnsdb_url("rate_limit"));
	
	/* run all jobs to completion. */
	io_engine(0);

	/* stop the writer, which might involve reading POSIX sort's output. */
	writer_fini(writer);
}

static void
dnsdb_auth(reader_t reader) {
	if (api_key != NULL) {
		char *key_header;

		if (asprintf(&key_header, "X-Api-Key: %s", api_key) < 0) {
			perror("asprintf");
			my_exit(1, NULL);
		}
		reader->hdrs = curl_slist_append(reader->hdrs, key_header);
		DESTROY(key_header);
	}
}

#if WANT_PDNS_CIRCL
/* circl_url -- create a URL corresponding to a command-path string.
 *
 * the batch file and command line syntax are in native DNSDB API format.
 * this function has the opportunity to crack this into pieces, and re-form
 * those pieces into the URL format needed by some other DNSDB-like system
 * which might have the same JSON output format but a different REST syntax.
 *
 * CIRCL pDNS only "understands IP addresses, hostnames or domain names
 * (please note that CIDR block queries are not supported)". exit with an
 * error message if asked to do something the CIRCL server does not handle.
 * 
 * 1. RRSet query: rrset/name/NAME[/TYPE[/BAILIWICK]]
 * 2. Rdata (name) query: rdata/name/NAME[/TYPE]
 * 3. Rdata (IP address) query: rdata/ip/ADDR[/PFXLEN]
 */
static char *
circl_url(const char *path) {
	const char *val = NULL;
	char *ret;
	int x;

	if (circl_server == NULL)
		circl_server = strdup(sys->server);
	if (strncasecmp(path, "rrset/name/", 11) == 0) {
		val = path + 11;
	} else if (strncasecmp(path, "rdata/name/", 11) == 0) {
		val = path + 11;
	} else if (strncasecmp(path, "rdata/ip/", 9) == 0) {
		val = path + 9;
	} else
		abort();
	if (strchr(val, '/') != NULL) {
		fprintf(stderr, "qualifiers not supported by CIRCL pDNS: %s\n",
			val);
		my_exit(1, NULL);
	}
	x = asprintf(&ret, "%s/%s", circl_server, val);
	if (x < 0) {
		perror("asprintf");
		ret = NULL;
	}
	return (ret);
}

static void
circl_auth(reader_t reader) {
	if (reader->easy != NULL) {
		curl_easy_setopt(reader->easy, CURLOPT_USERPWD,
				 circl_authinfo);
		curl_easy_setopt(reader->easy, CURLOPT_HTTPAUTH,
				 CURLAUTH_BASIC);
	}
}
#endif /*WANT_PDNS_CIRCL*/<|MERGE_RESOLUTION|>--- conflicted
+++ resolved
@@ -1437,15 +1437,16 @@
 		const char *msg, *whynot;
 		u_long first, last;
 
-<<<<<<< HEAD
 		if (info) {
 			sys->write_info(reader);
 			reader->buf[0] = '\0';
-=======
+			reader->len = 0;
+			return (bytes);
+		}
+
 		if (output_limit != 0 && reader->writer->count >= output_limit) {
 			if (debuglev > 2)
 				fprintf(stderr, "hit output limit %d\n", output_limit);
->>>>>>> c68ef67d
 			reader->len = 0;
 			return (bytes);
 		}
